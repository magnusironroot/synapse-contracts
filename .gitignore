--- conflicted
+++ resolved
@@ -3,9 +3,6 @@
 #Hardhat files
 cache
 artifacts
-<<<<<<< HEAD
 
 .vscode
-=======
-build
->>>>>>> 229be83b
+build